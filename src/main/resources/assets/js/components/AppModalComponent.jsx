/** @jsx React.DOM */

define([
  "React",
  "mixins/BackboneMixin",
  "models/AppVersionCollection",
  "jsx!components/AppVersionListComponent",
  "jsx!components/ModalComponent",
  "jsx!components/StackedViewComponent",
  "jsx!components/TabPaneComponent",
  "jsx!components/TaskDetailComponent",
  "jsx!components/TaskViewComponent",
  "jsx!components/TogglableTabsComponent"
], function(React, BackboneMixin, AppVersionCollection, AppVersionListComponent,
    ModalComponent, StackedViewComponent, TabPaneComponent, TaskDetailComponent,
    TaskViewComponent, TogglableTabsComponent) {

  var STATES = {
    STATE_LOADING: 0,
    STATE_ERROR: 1,
    STATE_SUCCESS: 2
  };
  var UPDATE_INTERVAL = 2000;

  return React.createClass({
    displayName: "AppModalComponent",
<<<<<<< HEAD

    mixins: [BackboneMixin],
=======
    mixins:[BackboneMixin],
>>>>>>> 2a438b53

    componentWillMount: function() {
      this.fetchTasks();
      var appVersions = new AppVersionCollection(null, {appId: this.props.model.id});
      this.setState({appVersions: appVersions});
    },

    componentDidMount: function() {
      this.startPolling();
    },

    componentWillUnmount: function() {
      this.stopPolling();
    },

    fetchAppVersions: function() {
      this.state.appVersions.fetch({
        error: function() {
          this.setState({appVersionsFetchState: STATES.STATE_ERROR});
        }.bind(this),
        success: function() {
          this.setState({appVersionsFetchState: STATES.STATE_SUCCESS});
        }.bind(this)
      });
    },

    getResource: function() {
      return this.props.model;
    },

    getInitialState: function() {
      return {
        activeTask: null,
        activeViewIndex: 0,
        appVersions: null,
        tasksFetchState: STATES.STATE_LOADING,
        appVersionsFetchState: STATES.STATE_LOADING
      };
    },

<<<<<<< HEAD
=======
    getResource: function () {
      return this.props.model;
    },

>>>>>>> 2a438b53
    fetchTasks: function() {
      this.props.model.tasks.fetch({
        error: function() {
          this.setState({tasksFetchState: STATES.STATE_ERROR});
        }.bind(this),
        success: function() {
          this.setState({tasksFetchState: STATES.STATE_SUCCESS});
        }.bind(this)
      });
    },

    destroy: function() {
      this.refs.modalComponent.destroy();
    },

    destroyApp: function() {
      if (confirm("Destroy app '" + this.props.model.get("id") + "'?\nThis is irreversible.")) {
        this.props.model.destroy();
        this.refs.modalComponent.destroy();
      }
    },

<<<<<<< HEAD
    onTasksKilled: function(options) {
=======
    onTasksKilled:  function(options) {
>>>>>>> 2a438b53
      var instances;
      var _options = options || {};
      if (_options.scale) {
        instances = this.props.model.get("instances");
        this.props.model.set("instances", instances - 1);
        this.setState({appVersionsFetchState: STATES.STATE_LOADING});
        // refresh app versions
        this.fetchAppVersions();
      }

      // Force an update since React doesn't know a key was removed from
      // `selectedTasks`.
      this.forceUpdate();
    },

    refreshTaskList: function() {
      this.refs.taskList.fetchTasks();
    },

    rollbackToAppVersion: function(appVersion) {
      this.props.model.setAppVersion(appVersion);
      this.props.model.save(
        null,
        {
          error: function() {
            this.setState({appVersionsFetchState: STATES.STATE_ERROR});
          }.bind(this),
          success: function() {
            // refresh app versions
            this.fetchAppVersions();
          }.bind(this)
        });
    },

    render: function() {
      var model = this.props.model;
      var hasHealth = model.get("healthChecks") != null &&
        model.get("healthChecks").length > 0;

      // If `cmd` is a blank string, print a non-breaking space to ensure the
      // floating <dd> element takes up vertical space.
      //
      // See: https://github.com/mesosphere/marathon/issues/366
      var cmdNode = (model.get("cmd") == null) ?
        <dd className="text-muted">Unspecified</dd> :
          model.get("cmd") === "" ?
            <dd>&nbsp;</dd> :
            <dd>{model.get("cmd")}</dd>;

      var constraintsNode = (model.get("constraints").length < 1) ?
        <dd className="text-muted">Unspecified</dd> :
        model.get("constraints").map(function(c) {
          return <dd key={c}>{c.join(":")}</dd>;
        });
      var containerNode = (model.get("container") == null) ?
        <dd className="text-muted">Unspecified</dd> :
        <dd>{JSON.stringify(model.get("container"))}</dd>;

      // Print environment variables as key value pairs like "key=value"
      var envNode = (Object.keys(model.get("env")).length === 0) ?
        <dd className="text-muted">Unspecified</dd> :
        Object.keys(model.get("env")).map(function(k) {
          return <dd key={k}>{k + "=" + model.get("env")[k]}</dd>
        });

      var executorNode = (model.get("executor") === "") ?
        <dd className="text-muted">Unspecified</dd> :
        <dd>{model.get("executor")}</dd>;
      var portsNode = (model.get("ports").length === 0 ) ?
        <dd className="text-muted">Unspecified</dd> :
        <dd>{model.get("ports").join(",")}</dd>;
      var versionNode = (model.get("version") == null) ?
        <dd className="text-muted">Unspecified</dd> :
        <dd>{model.get("version").toLocaleString()}</dd>;
      var urisNode = (model.get("uris").length === 0) ?
        <dd className="text-muted">Unspecified</dd> :
        model.get("uris").map(function(u) {
          return <dd key={u}>{u}</dd>;
        });

      return (
        <ModalComponent ref="modalComponent" onDestroy={this.props.onDestroy}
          size="lg">
          <div className="modal-header">
             <button type="button" className="close"
                aria-hidden="true" onClick={this.destroy}>&times;</button>
            <span className="h3 modal-title">{model.get("id")}</span>
            <ul className="list-inline list-inline-subtext">
              <li>
                <strong>Instances </strong>
                <span className="badge">{model.get("instances")}</span>
              </li>
            </ul>
            <div className="header-btn">
              <button className="btn btn-sm btn-default"
                  onClick={this.suspendApp}
                  disabled={this.props.model.get("instances") < 1}>
                Suspend
              </button>
              <button className="btn btn-sm btn-default" onClick={this.scaleApp}>
                Scale
              </button>
              <button className="btn btn-sm btn-danger pull-right" onClick={this.destroyApp}>
                Destroy App
              </button>
            </div>
          </div>
          <TogglableTabsComponent className="modal-body modal-body-no-top"
              tabs={[
                {id: "tasks", text: "Tasks"},
                {id: "configuration", text: "Configuration"}
              ]}>
            <TabPaneComponent id="tasks">
              <StackedViewComponent
                activeViewIndex={this.state.activeViewIndex}>
                <TaskViewComponent
                  collection={model.tasks}
                  fetchState={this.state.tasksFetchState}
                  fetchTasks={this.fetchTasks}
                  formatTaskHealthMessage={model.formatTaskHealthMessage}
                  hasHealth={hasHealth}
                  onTasksKilled={this.onTasksKilled}
                  onTaskDetailSelect={this.showTaskDetails}
                  STATES={STATES} />
                <TaskDetailComponent
                  fetchState={this.state.tasksFetchState}
                  taskHealthMessage={model.formatTaskHealthMessage(this.state.activeTask)}
                  hasHealth={hasHealth}
                  STATES={STATES}
                  onShowTaskList={this.showTaskList}
                  task={this.state.activeTask} />
              </StackedViewComponent>
            </TabPaneComponent>
            <TabPaneComponent
              id="configuration"
              onActivate={this.fetchAppVersions} >
              <AppVersionListComponent
                app={model}
                appVersions={this.state.appVersions}
                fetchAppVersions={this.fetchAppVersions}
                fetchState={this.state.appVersionsFetchState}
                onRollback={this.rollbackToAppVersion}
                STATES={STATES} />
            </TabPaneComponent>
          </TogglableTabsComponent>
        </ModalComponent>
      );
    },

    scaleApp: function() {
      var model = this.props.model;
      var instancesString = prompt("Scale to how many instances?",
        model.get("instances"));

      // Clicking "Cancel" in a prompt returns either null or an empty String.
      // perform the action only if a value is submitted.
      if (instancesString != null && instancesString !== "") {
        var instances = parseInt(instancesString, 10);
        model.save(
          {instances: instances},
          {
            error: function() {
              this.setState({appVersionsFetchState: STATES.STATE_ERROR});
            },
            success: function() {
              // refresh app versions
              this.fetchAppVersions();
            }.bind(this)
          }
        );

        if (model.validationError != null) {
          // If the model is not valid, revert the changes to prevent the UI
          // from showing an invalid state.
          model.set(model.previousAttributes());
          alert("Not scaling: " + model.validationError[0].message);
        }
      }
    },

    toggleAllTasks: function() {
      var newSelectedTasks = {};
      var modelTasks = this.props.model.tasks;

      // Note: not an **exact** check for all tasks being selected but a good
      // enough proxy.
      var allTasksSelected = Object.keys(this.state.selectedTasks).length ===
        modelTasks.length;

      if (!allTasksSelected) {
        modelTasks.forEach(function(task) { newSelectedTasks[task.id] = true; });
      }

      this.setState({selectedTasks: newSelectedTasks});
    },

    toggleTask: function(task, value) {
      var selectedTasks = this.state.selectedTasks;

      // If `toggleTask` is used as a callback for an event handler, the second
      // parameter will be an event object. Use it to set the value only if it
      // is a Boolean.
      var localValue = (typeof value === Boolean) ?
        value :
        !selectedTasks[task.id];

      if (localValue === true) {
        selectedTasks[task.id] = true;
      } else {
        delete selectedTasks[task.id];
      }

      this.setState({selectedTasks: selectedTasks});
    },

    suspendApp: function() {
      if (confirm("Suspend app by scaling to 0 instances?")) {
        this.props.model.suspend({
          error: function() {
            this.setState({appVersionsFetchState: STATES.STATE_ERROR});
          }.bind(this),
          success: function() {
            // refresh app versions
            this.fetchAppVersions();
          }.bind(this)
        });
      }
    },

    showTaskDetails: function(task) {
      this.setState({
        activeTask: task,
        activeViewIndex: 1
      });
    },

    showTaskList: function() {
      this.setState({
        activeTask: null,
        activeViewIndex: 0
      });
    },

    startPolling: function() {
      if (this._interval == null) {
        this._interval = setInterval(this.fetchTasks, UPDATE_INTERVAL);
      }
    },

    stopPolling: function() {
      clearInterval(this._interval);
      this._interval = null;
    }
  });
});<|MERGE_RESOLUTION|>--- conflicted
+++ resolved
@@ -24,12 +24,8 @@
 
   return React.createClass({
     displayName: "AppModalComponent",
-<<<<<<< HEAD
 
     mixins: [BackboneMixin],
-=======
-    mixins:[BackboneMixin],
->>>>>>> 2a438b53
 
     componentWillMount: function() {
       this.fetchTasks();
@@ -70,13 +66,6 @@
       };
     },
 
-<<<<<<< HEAD
-=======
-    getResource: function () {
-      return this.props.model;
-    },
-
->>>>>>> 2a438b53
     fetchTasks: function() {
       this.props.model.tasks.fetch({
         error: function() {
@@ -99,11 +88,7 @@
       }
     },
 
-<<<<<<< HEAD
     onTasksKilled: function(options) {
-=======
-    onTasksKilled:  function(options) {
->>>>>>> 2a438b53
       var instances;
       var _options = options || {};
       if (_options.scale) {
