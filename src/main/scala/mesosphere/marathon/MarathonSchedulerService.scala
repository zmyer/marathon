--- conflicted
+++ resolved
@@ -5,72 +5,46 @@
 import java.util.{ Timer, TimerTask }
 import javax.inject.{ Inject, Named }
 
-<<<<<<< HEAD
 import akka.actor.{ ActorRef, ActorSystem, Props }
 import akka.pattern.ask
 import akka.util.Timeout
-=======
->>>>>>> fc296d4b
 import com.google.common.util.concurrent.AbstractExecutionThreadService
 import com.twitter.common.base.ExceptionalCommand
 import com.twitter.common.zookeeper.Candidate
 import com.twitter.common.zookeeper.Candidate.Leader
 import com.twitter.common.zookeeper.Group.JoinException
-<<<<<<< HEAD
 import mesosphere.marathon.MarathonSchedulerActor._
-=======
->>>>>>> fc296d4b
 import mesosphere.marathon.Protos.MarathonTask
 import mesosphere.marathon.api.v1.AppDefinition
 import mesosphere.marathon.api.v2.AppUpdate
 import mesosphere.marathon.health.HealthCheckManager
-<<<<<<< HEAD
 import mesosphere.marathon.state.{ Migration, AppRepository, PathId, Timestamp }
+import mesosphere.marathon.tasks.TaskTracker
 import mesosphere.marathon.upgrade.DeploymentPlan
 import mesosphere.mesos.util.FrameworkIdUtil
 import mesosphere.util.PromiseActor
-=======
-import mesosphere.marathon.state.{ AppRepository, Timestamp }
-import mesosphere.marathon.tasks.TaskTracker
-import mesosphere.mesos.util.FrameworkIdUtil
->>>>>>> fc296d4b
 import org.apache.log4j.Logger
 import org.apache.mesos.Protos.TaskID
 
 import scala.concurrent.duration.{ MILLISECONDS, _ }
-<<<<<<< HEAD
 import scala.concurrent.{ Await, Future, Promise }
-=======
-import scala.concurrent.{ Await, Future }
->>>>>>> fc296d4b
 import scala.util.{ Failure, Random, Success }
 
 /**
   * Wrapper class for the scheduler
   */
 class MarathonSchedulerService @Inject() (
-<<<<<<< HEAD
     healthCheckManager: HealthCheckManager,
     @Named(ModuleNames.NAMED_CANDIDATE) candidate: Option[Candidate],
     config: MarathonConf,
     frameworkIdUtil: FrameworkIdUtil,
     @Named(ModuleNames.NAMED_LEADER_ATOMIC_BOOLEAN) leader: AtomicBoolean,
     appRepository: AppRepository,
+    taskTracker: TaskTracker,
     scheduler: MarathonScheduler,
     system: ActorSystem,
     migration: Migration,
     @Named("schedulerActor") schedulerActor: ActorRef) extends AbstractExecutionThreadService with Leader {
-=======
-  healthCheckManager: HealthCheckManager,
-  @Named(ModuleNames.NAMED_CANDIDATE) candidate: Option[Candidate],
-  config: MarathonConf,
-  frameworkIdUtil: FrameworkIdUtil,
-  @Named(ModuleNames.NAMED_LEADER_ATOMIC_BOOLEAN) leader: AtomicBoolean,
-  appRepository: AppRepository,
-  taskTracker: TaskTracker,
-  scheduler: MarathonScheduler)
-    extends AbstractExecutionThreadService with Leader {
->>>>>>> fc296d4b
 
   import mesosphere.util.ThreadPoolContext.context
 
@@ -337,11 +311,7 @@
       new TimerTask {
         def run() {
           if (isLeader) {
-<<<<<<< HEAD
             schedulerActor ! ReconcileTasks
-=======
-            scheduler.reconcileAndScaleTasks(driver)
->>>>>>> fc296d4b
           }
           else log.info("Not leader therefore not reconciling tasks")
         }
