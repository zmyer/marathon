package mesosphere.marathon.upgrade

import java.net.URL

import akka.actor._
import akka.event.EventStream
import mesosphere.marathon.SchedulerActions
import mesosphere.marathon.core.launchqueue.LaunchQueue
import mesosphere.marathon.core.readiness.ReadinessCheckExecutor
import mesosphere.marathon.core.task.termination.{ TaskKillReason, TaskKillService }
import mesosphere.marathon.core.task.tracker.InstanceTracker
import mesosphere.marathon.core.event.{ DeploymentStatus, DeploymentStepFailure, DeploymentStepSuccess }
import mesosphere.marathon.core.health.HealthCheckManager
import mesosphere.marathon.core.instance.Instance
import mesosphere.marathon.core.pod.PodDefinition
import mesosphere.marathon.io.storage.StorageProvider
import mesosphere.marathon.state.{ AppDefinition, RunSpec }
import mesosphere.marathon.upgrade.DeploymentManager.{ DeploymentFailed, DeploymentFinished, DeploymentStepInfo }
import mesosphere.mesos.Constraints
import org.apache.mesos.SchedulerDriver

import scala.concurrent.{ Future, Promise }
import scala.util.{ Failure, Success }

private class DeploymentActor(
    deploymentManager: ActorRef,
    receiver: ActorRef,
    driver: SchedulerDriver,
    killService: TaskKillService,
    scheduler: SchedulerActions,
    plan: DeploymentPlan,
    instanceTracker: InstanceTracker,
    launchQueue: LaunchQueue,
    storage: StorageProvider,
    healthCheckManager: HealthCheckManager,
    eventBus: EventStream,
    readinessCheckExecutor: ReadinessCheckExecutor,
    config: UpgradeConfig) extends Actor with ActorLogging {

  import context.dispatcher
  import mesosphere.marathon.upgrade.DeploymentActor._

  val steps = plan.steps.iterator
  var currentStep: Option[DeploymentStep] = None
  var currentStepNr: Int = 0

  override def preStart(): Unit = {
    self ! NextStep
  }

  override def postStop(): Unit = {
    deploymentManager ! DeploymentFinished(plan)
  }

  def receive: Receive = {
    case NextStep if steps.hasNext =>
      val step = steps.next()
      currentStepNr += 1
      currentStep = Some(step)
      deploymentManager ! DeploymentStepInfo(plan, currentStep.getOrElse(DeploymentStep(Nil)), currentStepNr)

      performStep(step) onComplete {
        case Success(_) => self ! NextStep
        case Failure(t) =>
          log.debug("Performing {} failed: {}", step, t)
          self ! Fail(t)
      }

    case NextStep =>
      // no more steps, we're done
      receiver ! DeploymentFinished(plan)
      context.stop(self)

    case Cancel(t) =>
      receiver ! DeploymentFailed(plan, t)
      context.stop(self)

    case Fail(t) =>
      log.debug("Deployment for {} failed: {}", plan, t)
      receiver ! DeploymentFailed(plan, t)
      context.stop(self)
  }

  // scalastyle:off
  def performStep(step: DeploymentStep): Future[Unit] = {
    if (step.actions.isEmpty) {
      Future.successful(())
    } else {
      val status = DeploymentStatus(plan, step)
      eventBus.publish(status)

      val futures = step.actions.map { action =>
<<<<<<< HEAD
        action.runSpec match {
          case app: AppDefinition => healthCheckManager.addAllFor(app)
          case pod: PodDefinition => //ignore: no marathon based health check for pods
        }
=======
        // ensure health check actors are in place before tasks are launched
        healthCheckManager.addAllFor(action.app, Seq.empty)
>>>>>>> 18bced82
        action match {
          case StartApplication(run, scaleTo) => startRunnable(run, scaleTo, status)
          case ScaleApplication(run, scaleTo, toKill) => scaleRunnable(run, scaleTo, toKill, status)
          case RestartApplication(run) => restartRunnable(run, status)
          case StopApplication(run) => stopRunnable(run.withInstances(0))
          case ResolveArtifacts(run, urls) => resolveArtifacts(run, urls)
        }
      }

      Future.sequence(futures).map(_ => ()) andThen {
        case Success(_) => eventBus.publish(DeploymentStepSuccess(plan, step))
        case Failure(_) => eventBus.publish(DeploymentStepFailure(plan, step))
      }
    }
  }
  // scalastyle:on

  def startRunnable(runnableSpec: RunSpec, scaleTo: Int, status: DeploymentStatus): Future[Unit] = {
    val promise = Promise[Unit]()
    context.actorOf(
      AppStartActor.props(deploymentManager, status, driver, scheduler, launchQueue, instanceTracker,
        eventBus, readinessCheckExecutor, runnableSpec, scaleTo, promise)
    )
    promise.future
  }

  def scaleRunnable(runnableSpec: RunSpec, scaleTo: Int,
    toKill: Option[Iterable[Instance]],
    status: DeploymentStatus): Future[Unit] = {
    val runningInstances = instanceTracker.specInstancesLaunchedSync(runnableSpec.id)
    def killToMeetConstraints(notSentencedAndRunning: Iterable[Instance], toKillCount: Int) = {
      Constraints.selectInstancesToKill(runnableSpec, notSentencedAndRunning, toKillCount)
    }

    val ScalingProposition(tasksToKill, tasksToStart) = ScalingProposition.propose(
      runningInstances, toKill, killToMeetConstraints, scaleTo)

    def killTasksIfNeeded: Future[Unit] = tasksToKill.fold(Future.successful(())) { tasks =>
      killService.killTasks(tasks, TaskKillReason.ScalingApp).map(_ => ())
    }

    def startTasksIfNeeded: Future[Unit] = tasksToStart.fold(Future.successful(())) { _ =>
      val promise = Promise[Unit]()
      context.actorOf(
        TaskStartActor.props(deploymentManager, status, driver, scheduler, launchQueue, instanceTracker, eventBus,
          readinessCheckExecutor, runnableSpec, scaleTo, promise)
      )
      promise.future
    }

    killTasksIfNeeded.flatMap(_ => startTasksIfNeeded)
  }

  def stopRunnable(runnableSpec: RunSpec): Future[Unit] = {
    val tasks = instanceTracker.specInstancesLaunchedSync(runnableSpec.id)
    // TODO: the launch queue is purged in stopRunnable, but it would make sense to do that before calling kill(tasks)
    killService.killTasks(tasks, TaskKillReason.DeletingApp).map(_ => ()).andThen {
      case Success(_) => scheduler.stopApp(runnableSpec)
    }
  }

  def restartRunnable(run: RunSpec, status: DeploymentStatus): Future[Unit] = {
    if (run.instances == 0) {
      Future.successful(())
    } else {
      val promise = Promise[Unit]()
      context.actorOf(TaskReplaceActor.props(deploymentManager, status, driver, killService,
        launchQueue, instanceTracker, eventBus, readinessCheckExecutor, run, promise))
      promise.future
    }
  }

  def resolveArtifacts(run: RunSpec, urls: Map[URL, String]): Future[Unit] = {
    val promise = Promise[Boolean]()
    context.actorOf(ResolveArtifactsActor.props(urls, promise, storage))
    promise.future.map(_ => ())
  }
}

object DeploymentActor {
  case object NextStep
  case object Finished
  final case class Cancel(reason: Throwable)
  final case class Fail(reason: Throwable)
  final case class DeploymentActionInfo(plan: DeploymentPlan, step: DeploymentStep, action: DeploymentAction)

  // scalastyle:off parameter.number
  def props(
    deploymentManager: ActorRef,
    receiver: ActorRef,
    driver: SchedulerDriver,
    killService: TaskKillService,
    scheduler: SchedulerActions,
    plan: DeploymentPlan,
    taskTracker: InstanceTracker,
    launchQueue: LaunchQueue,
    storage: StorageProvider,
    healthCheckManager: HealthCheckManager,
    eventBus: EventStream,
    readinessCheckExecutor: ReadinessCheckExecutor,
    config: UpgradeConfig): Props = {
    // scalastyle:on parameter.number

    Props(new DeploymentActor(
      deploymentManager,
      receiver,
      driver,
      killService,
      scheduler,
      plan,
      taskTracker,
      launchQueue,
      storage,
      healthCheckManager,
      eventBus,
      readinessCheckExecutor,
      config
    ))
  }
}<|MERGE_RESOLUTION|>--- conflicted
+++ resolved
@@ -90,15 +90,10 @@
       eventBus.publish(status)
 
       val futures = step.actions.map { action =>
-<<<<<<< HEAD
         action.runSpec match {
-          case app: AppDefinition => healthCheckManager.addAllFor(app)
+          case app: AppDefinition => healthCheckManager.addAllFor(app, Iterable.empty)
           case pod: PodDefinition => //ignore: no marathon based health check for pods
         }
-=======
-        // ensure health check actors are in place before tasks are launched
-        healthCheckManager.addAllFor(action.app, Seq.empty)
->>>>>>> 18bced82
         action match {
           case StartApplication(run, scaleTo) => startRunnable(run, scaleTo, status)
           case ScaleApplication(run, scaleTo, toKill) => scaleRunnable(run, scaleTo, toKill, status)
