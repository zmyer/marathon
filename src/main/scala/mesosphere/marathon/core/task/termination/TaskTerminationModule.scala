package mesosphere.marathon.core.task.termination

import akka.actor.{ ActorRef, Props }
import mesosphere.marathon.MarathonSchedulerDriverHolder
import mesosphere.marathon.core.base.Clock
import mesosphere.marathon.core.leadership.LeadershipModule
import mesosphere.marathon.core.task.termination.impl.{ TaskKillServiceActor, TaskKillServiceDelegate }
import mesosphere.marathon.core.task.tracker.InstanceTrackerModule

class TaskTerminationModule(
    instanceTrackerModule: InstanceTrackerModule,
    leadershipModule: LeadershipModule,
    driverHolder: MarathonSchedulerDriverHolder,
    config: TaskKillConfig,
    clock: Clock) {

  private[this] lazy val instanceTracker = instanceTrackerModule.instanceTracker
  private[this] lazy val stateOpProcessor = instanceTrackerModule.stateOpProcessor

  private[this] lazy val taskKillServiceActorProps: Props =
<<<<<<< HEAD
    TaskKillServiceActor.props(instanceTracker, driverHolder, stateOpProcessor, config, clock)
=======
    TaskKillServiceActor.props(driverHolder, stateOpProcessor, config, clock)
>>>>>>> 473b0d41

  private[this] lazy val taskKillServiceActor: ActorRef =
    leadershipModule.startWhenLeader(taskKillServiceActorProps, "taskKillServiceActor")

  val taskKillService: TaskKillService = new TaskKillServiceDelegate(taskKillServiceActor)
}<|MERGE_RESOLUTION|>--- conflicted
+++ resolved
@@ -18,11 +18,7 @@
   private[this] lazy val stateOpProcessor = instanceTrackerModule.stateOpProcessor
 
   private[this] lazy val taskKillServiceActorProps: Props =
-<<<<<<< HEAD
-    TaskKillServiceActor.props(instanceTracker, driverHolder, stateOpProcessor, config, clock)
-=======
     TaskKillServiceActor.props(driverHolder, stateOpProcessor, config, clock)
->>>>>>> 473b0d41
 
   private[this] lazy val taskKillServiceActor: ActorRef =
     leadershipModule.startWhenLeader(taskKillServiceActorProps, "taskKillServiceActor")
